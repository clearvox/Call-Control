--- conflicted
+++ resolved
@@ -139,15 +139,11 @@
         this.on('call:update', callback);
     }
 
-<<<<<<< HEAD
     public onError(callback: (error: CallControlError) => any): void {
         this.on('error', callback);
     }
 
-    public dial(number: string, phone?: string, autoAnswer?: boolean): Promise<Channel> {
-=======
     public dial(number: string, phone?: string, autoAnswer?: boolean, otherTransferCallID?: string): Promise<Channel> {
->>>>>>> f831a1f0
         return new Promise((resolve, reject) => {
 
             const callReference = uuid();
